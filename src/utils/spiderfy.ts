import type { Point } from "./generateRandomPoints";

// Distrubute duplicate points in a circle O(n) -> Time
export const spiderfy = (points: Point[], radius: number = 30): Point[] => {
  if (points.length === 0) return [];
  const spiderfiedPoints: Point[] = [];
  const centerX =
    points.reduce((sum, point) => sum + point.gps[0], 0) / points.length;
  const centerY =
    points.reduce((sum, point) => sum + point.gps[1], 0) / points.length;
  const angleIncrement = (2 * Math.PI) / points.length;
  const radiusIncrement = radius / points.length;
  points.forEach((point, index) => {
    const angle = index * angleIncrement;
    const r = radius + index * radiusIncrement;
    const x = centerX + r * Math.cos(angle);
    const y = centerY + r * Math.sin(angle);
    spiderfiedPoints.push({ ...point, gps: [x, y] });
  });
  return spiderfiedPoints;
};

// Aplica un jittering leve a cada punto para evitar solapamientos exactos
export const jitterPoints = (
  points: Point[],
  jitter: number = 0.00001
): Point[] => {
  return points.map((point) => {
    const jitteredGps = point.gps.map((coord) => coord * jitter) as [
      number,
      number
    ];
    return { ...point, gps: jitteredGps };
  });
};

// Calculate points with equal coordinates 0(n) -> Time
export const duplicatedPoints = (points: Point[]): Point[] => {
  let duplicatePointsMap: { [key: string]: Point[] } = {};
<<<<<<< HEAD
  points.forEach((point) => {
=======
  points.forEach((point, _) => {
>>>>>>> e8e1641b
    const key = point.gps.join(",");
    if (!duplicatePointsMap[key]) {
      duplicatePointsMap[key] = [];
    }
    duplicatePointsMap[key].push(point);
  });
  return Object.values(duplicatePointsMap)
    .flat()
<<<<<<< HEAD
    .filter((point) => {
=======
    .filter((point, _) => {
>>>>>>> e8e1641b
      const key = point.gps.join(",");
      return duplicatePointsMap[key].length > 1;
    });
};<|MERGE_RESOLUTION|>--- conflicted
+++ resolved
@@ -37,11 +37,7 @@
 // Calculate points with equal coordinates 0(n) -> Time
 export const duplicatedPoints = (points: Point[]): Point[] => {
   let duplicatePointsMap: { [key: string]: Point[] } = {};
-<<<<<<< HEAD
-  points.forEach((point) => {
-=======
-  points.forEach((point, _) => {
->>>>>>> e8e1641b
+  points.forEach((point, index) => {
     const key = point.gps.join(",");
     if (!duplicatePointsMap[key]) {
       duplicatePointsMap[key] = [];
@@ -50,11 +46,7 @@
   });
   return Object.values(duplicatePointsMap)
     .flat()
-<<<<<<< HEAD
-    .filter((point) => {
-=======
-    .filter((point, _) => {
->>>>>>> e8e1641b
+    .filter((point, _, arr) => {
       const key = point.gps.join(",");
       return duplicatePointsMap[key].length > 1;
     });
