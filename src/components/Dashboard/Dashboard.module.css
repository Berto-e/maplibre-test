/* Dashboard.module.css */

.dashboard {
  display: flex;
  height: 100vh;
  background-color: #f5f7fa;
  font-family: Inter, Outfit, Work Sans, sans-serif;
}

.sidebar {
  width: 60px;
  background-color: #eef1f5;
  display: flex;
  flex-direction: column;
  align-items: center;
  justify-content: space-between;
  padding: 20px 0;
  border-right: 1px solid #ccc;
}

.logo {
  width: 34px;
}

.nav {
  display: flex;
  flex-direction: column;
  gap: 20px;
}

.navItem {
  font-size: 18px;
  background: none;
  border: none;
  cursor: pointer;
  opacity: 0.6;
}

.navItem:hover,
.active {
  opacity: 1;
}

.user {
  width: 32px;
  height: 32px;
  background-color: #9fdfff;
  color: white;
  border-radius: 50%;
  display: flex;
  align-items: center;
  justify-content: center;
  font-weight: bold;
}

.main {
  flex: 1;
  padding: 20px 30px;
  overflow-y: auto;
}

.title {
  font-size: 24px;
  font-weight: bold;
  margin-bottom: 15px;
}

.title span {
  font-weight: normal;
  color: #999;
}

.mapSection {
  display: flex;
  gap: 20px;
  margin-bottom: 30px;
}

.mapContainer {
<<<<<<< HEAD
  flex: 1;
=======
>>>>>>> df456ae0
  height: 550px;
  border: 1px solid #ddd;
  border-radius: 8px;
  overflow: hidden;
}

.filtersPanel {
  width: 280px;
  background-color: white;
  border: 1px solid #ddd;
  border-radius: 8px;
  padding: 20px;
  height: 510px;
  overflow-y: auto;
}

.filtersPanel h3 {
  font-size: 18px;
  font-weight: bold;
  margin-bottom: 20px;
  color: #333;
  border-bottom: 2px solid #f0f0f0;
  padding-bottom: 10px;
}

.filterGroup {
  margin-bottom: 25px;
}

.filterGroup h4 {
  font-size: 14px;
  font-weight: 600;
  margin-bottom: 12px;
  color: #555;
  text-transform: uppercase;
  letter-spacing: 0.5px;
}

.filterCheckbox {
  display: flex;
  align-items: center;
  gap: 8px;
  margin-bottom: 8px;
  cursor: pointer;
  font-size: 14px;
  color: #666;
}

.filterCheckbox input[type="checkbox"] {
  width: 16px;
  height: 16px;
  accent-color: #1167B1;
}

.statusIndicator {
  width: 12px;
  height: 12px;
  border-radius: 50%;
  display: inline-block;
}

.statusIndicator.green {
  background-color: #2ECC71;
}

.statusIndicator.red {
  background-color: #E74C3C;
}

.statusIndicator.yellow {
  background-color: #F1C40F;
}

.actionButton {
  display: block;
  width: 100%;
  padding: 10px 15px;
  margin-bottom: 8px;
  background-color: #f8f9fa;
  border: 1px solid #e9ecef;
  border-radius: 6px;
  font-size: 14px;
  cursor: pointer;
  text-align: left;
  transition: all 0.2s ease;
}

.actionButton:hover {
  background-color: #e9ecef;
  border-color: #1167B1;
}

.indicators h2 {
  font-size: 18px;
  margin-bottom: 10px;
}

.indicatorsHeader {
  display: flex;
  justify-content: space-between;
  align-items: center;
}

.cards {
  display: grid;
  grid-template-columns: repeat(auto-fit, minmax(160px, 1fr));
  gap: 10px;
  margin-bottom: 15px;
}

.card {
  background-color: white;
  border: 1px solid #ddd;
  border-radius: 3px;
  padding: 20px;
  font-size: 14px;
  box-shadow: 0 1px 3px rgba(0, 0, 0, 0.05);
}

.card strong {
  font-size: 40px;
  display: block;
  margin-top: 5px;
}

.activeCard {
  background-color: #1167b1;
  color: white;
  font-weight: bold;
}

.cardTitle {
  font-size: 14px;
  margin-bottom: 5px;
}

.cardValue {
  font-size: 40px;
}

.filters {
  display: flex;
  gap: 10px;
}

.filters button {
  padding: 5px 12px;
  border: 1px solid #ccc;
  border-radius: 6px;
  background-color: white;
  cursor: pointer;
  font-size: 14px;
}

.activeFilter {
  background-color: #e6f0ff;
  border-color: #0060d0;
  color: #0060d0;
  font-weight: bold;
}<|MERGE_RESOLUTION|>--- conflicted
+++ resolved
@@ -77,10 +77,6 @@
 }
 
 .mapContainer {
-<<<<<<< HEAD
-  flex: 1;
-=======
->>>>>>> df456ae0
   height: 550px;
   border: 1px solid #ddd;
   border-radius: 8px;
