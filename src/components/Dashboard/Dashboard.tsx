--- conflicted
+++ resolved
@@ -12,7 +12,7 @@
   const handleFilterChange = (color: "green" | "yellow" | "red") => {
     setFilters((prev) => ({
       ...prev,
-      [color]: !prev[color],
+      [color]: !prev[color]
     }));
   };
 
@@ -37,61 +37,12 @@
         <h1 className={styles.title}>
           Contadores inteligentes <span>/ Panel de control</span>
         </h1>
-<<<<<<< HEAD
 
         {/*Mapbox Container with Filters */}
         <div className={styles.mapSection}>
           <div className={styles.mapContainer}>
             <MapBox />
           </div>
-=======
-        <div
-          style={{
-            display: "flex",
-            flexDirection: "row",
-            alignItems: "center",
-            gap: "8px",
-            marginBottom: "16px",
-          }}
-        >
-          <div style={{ position: "relative" }}>
-            <input
-              type="text"
-              placeholder="Buscar punto de interés..."
-              value={searchQuery}
-              onChange={handleInputChange}
-              onKeyDown={handleKeyDown}
-              onFocus={() =>
-                searchQuery && setShowDropdown(suggestions.length > 0)
-              }
-              onBlur={() => setTimeout(() => setShowDropdown(false), 200)}
-              style={{
-                width: "160px",
-                borderRadius: showDropdown ? "5px 5px 0 0" : "5px",
-                border: "1px solid #000000",
-                fontFamily: "Inter,Outfit,Helvetica,Arial,sans-serif",
-                padding: "6px 10px",
-              }}
-            />
-            {renderDropdown()}
-          </div>
-          <button
-            onClick={onSubmit}
-            style={{
-              fontSize: "14px",
-              fontFamily: "Inter,Outfit,Helvetica,Arial,sans-serif",
-              padding: "6px 16px",
-              borderRadius: "3px",
-              border: "none",
-              background: "#1976d2",
-              color: "#fff",
-              cursor: "pointer",
-            }}
-          >
-            Buscar
-          </button>
-        </div>
->>>>>>> df456ae0
 
           {/* Filters Panel */}
           <div className={styles.filtersPanel}>
@@ -136,6 +87,8 @@
                 </label>
               </div>
             </div>
+
+            
           </div>
         </div>
 
